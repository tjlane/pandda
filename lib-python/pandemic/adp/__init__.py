--- conflicted
+++ resolved
@@ -964,1622 +964,6 @@
                         uij_target = extract_uijs_task.result.model_uij,
                         plotting_object = plotting_object,
                         )
-<<<<<<< HEAD
-            curr_v = v
-
-        fig.tight_layout()
-        fig.savefig(filename,
-                    bbox_extra_artists=[lgd0,lgd1],
-                    bbox_inches='tight')
-        pyplot.close(fig)
-
-class MultiDatasetHierarchicalUijFitter(object):
-
-    def __init__(self,
-                 observed_uij,
-                 observed_xyz,
-                 level_array,
-                 level_labels=None,
-                 dataset_weights=None,
-                 params=None,
-                 log=None):
-
-#        if log is None: log = Log(verbose=False)
-        self.log = log
-        self.params = params
-
-        assert observed_uij.shape[1]  == level_array.shape[1]
-        assert observed_uij.shape[:2] == observed_xyz.shape[:2]
-        assert observed_uij.shape[2]  == 6
-        assert observed_xyz.shape[2]  == 3
-
-        # Store observed values (needed for later)
-        self.observed_uij = observed_uij
-        self.observed_xyz = observed_xyz
-
-        # Masks to exclude datasets or atoms from optimisation
-        self.dataset_mask = numpy.ones(observed_uij.shape[0], dtype=bool)
-        self.atomic_mask  = numpy.ones(observed_uij.shape[1], dtype=bool)
-
-        # Weights for each dataset
-        self.dataset_weights = dataset_weights
-
-        # Level labels, and grouping for each level
-        self.level_labels = level_labels if level_labels else ['Level {}'.format(i) for i in xrange(1, len(level_array)+1)]
-        self.level_array = level_array
-
-        assert len(self.level_labels) == len(self.level_array)
-
-        # Calculate the tls origins based on the optimial segmentation
-        self.tls_origins_hash, self.tls_origins = self.get_non_segmenting_tls_origins_and_partitions()
-        assert self.tls_origins_hash.shape == (observed_xyz.shape[1],)                # n_atoms
-        assert self.tls_origins.shape[0] == len(numpy.unique(self.tls_origins_hash))  # n_partitions
-        assert self.tls_origins.shape[1] == observed_xyz.shape[0]                     # n_datasets
-        assert self.tls_origins.shape[2] == 3                                         # ... n_dim
-
-        # Series of objects to fit the Uij TLS groups
-        self.levels = []
-        for idx, (lab, group_idxs) in enumerate(zip(self.level_labels, self.level_array)):
-            # Create fitter for each level
-            self.levels.append(MultiDatasetUijTLSGroupLevel(observed_uij = observed_uij,
-                                                            observed_xyz = observed_xyz,
-                                                            tls_origins      = self.tls_origins,
-                                                            tls_origins_hash = self.tls_origins_hash,
-                                                            group_idxs = group_idxs,
-                                                            n_tls = self.params.tls_models_per_tls_group,
-                                                            index = idx+1,
-                                                            label = lab,
-                                                            weights = dataset_weights,
-                                                            amplitudes = self.params.tls_amplitude_model,
-                                                            params = self.params.optimisation,
-                                                            log = self.log))
-
-        # One object to fit all the Uij residuals
-        self.residual = MultiDatasetUijResidualLevel(observed_uij = observed_uij,
-                                                     index = len(self.levels)+1,
-                                                     label = 'residual',
-                                                     weights = dataset_weights,
-                                                     params = self.params.optimisation,
-                                                     log = self.log)
-
-        assert len(self.level_labels) == len(self.levels)
-
-        self.apply_masks()
-
-    def __iter__(self):
-        for i_level, level in enumerate(self.levels):
-            yield (i_level+1, self.level_labels[i_level], level)
-
-    def _target_uij(self, fitted_uij_by_level, i_level):
-        arr = fitted_uij_by_level.copy()
-        arr[i_level] = 0.0
-        arr_sum = numpy.sum(arr, axis=0)
-        assert arr_sum.shape == self.observed_uij.shape
-        return self.observed_uij - arr_sum
-
-    def get_non_segmenting_tls_origins_and_partitions(self):
-        """Calculate the largest groups that are possible without any partitioning on any level existing between two groups"""
-
-        self.log.subheading('Identifying partitioning of atoms that does not split any TLS groups')
-
-        array = self.level_array
-        labels = self.level_labels
-
-        atom_xyzs = self.observed_xyz
-        atom_hash = None
-        atom_coms = []
-
-        # Find the levels with the largest coverage (number of atoms in groups in this level)
-        self.log('Calculating the number of atoms that are in groups for each level:')
-        n_atoms = array.shape[1]
-        n_atoms_per_level = [(l>=0).sum() for l in array]
-        self.log('Atoms covered per level: \n\t{}'.format('\n\t'.join(['Level {} -> {} atoms'.format(i+1, n) for i,n in enumerate(n_atoms_per_level)])))
-        levels_with_max_coverage = [i_l for i_l, n in enumerate(n_atoms_per_level) if n==n_atoms]
-        self.log('Only considering partitionings that cover all atoms ({} atoms).'.format(n_atoms))
-        self.log('Considering partitionings from levels: \n\t{}'.format('\n\t'.join(['{} ({})'.format(l+1, labels[l]) for l in levels_with_max_coverage])))
-        # Find how many groups per level, and find level indices with fewest groups
-        self.log('Looking for which of these levels has the smallest number of groups')
-        n_groups_per_level = [len(numpy.unique(l[l>=0])) for l in array[levels_with_max_coverage]]
-        self.log('Groups per level: \n\t{}'.format('\n\t'.join(['Level {} -> {}'.format(levels_with_max_coverage[i]+1, n) for i,n in enumerate(n_groups_per_level)])))
-        levels_with_min_ngroups = [levels_with_max_coverage[i] for i, n in enumerate(n_groups_per_level) if n==min(n_groups_per_level)]
-        self.log('Only considering partitionings with the smallest number of groups ({} groups).'.format(min(n_groups_per_level)))
-        self.log('Considering partitionings from levels: \n\t{}'.format('\n\t'.join(['{} ({})'.format(i_l+1, labels[i_l]) for i_l in levels_with_min_ngroups])))
-        # Set to False just because (even though it is immediately overwritten)
-        found_valid_level = False
-        # Test each level to see if it splits tls groups in other levels
-        for i_l in levels_with_min_ngroups:
-            self.log.bar()
-            self.log('Checking to see if the partitioning on level {} ({}) cuts any TLS groups on other levels'.format(i_l+1, labels[i_l]))
-            # Assume level is valid until proven otherwise
-            found_valid_level = True
-            # Extract groups for this level
-            level_groups = array[i_l]
-            # Check to see if groups on other levels occupy the non_sel positions (the "null space" of this level)
-            level_sel = (level_groups >= 0)
-            have_no_group_this_level = array[:,numpy.bitwise_not(level_sel)]
-            have_group_other_levels = (have_no_group_this_level >= 0)
-            # group members outside selection
-            if have_group_other_levels.sum():
-                found_valid_level = False
-                self.log('> There are atoms in groups on other levels that do not have a group on this level.')
-                self.log('> This partitioning is not appropriate.')
-                continue
-            else:
-                self.log('> All atoms in other levels are contained by groups on this level.')
-            # Get the group idxs (labels/names) for this level
-            g_idxs = numpy.unique(level_groups)
-            # Iterate through groups and get selection for each
-            self.log('> Checking that every TLS group on other levels is contained within only one group on this level')
-            for g in g_idxs:
-                if g < 0: continue
-                self.log('  ...checking this condition for atoms in group {} of this level'.format(g))
-                # Get the selection for this group
-                g_sel = (level_groups==g)
-                # Get the chunk of values for other levels -- for this selection, and NOT this selection
-                g_this = array[:,g_sel]
-                g_other = array[:,numpy.bitwise_not(g_sel)]
-                # Check condition for all other levels
-                for i_l_test in range(len(array)):
-                    # Skip checking against itself
-                    if i_l==i_l_test: continue
-                    self.log('     ...checking this condition for the partitioning on level {}.'.format(i_l_test+1))
-                    # Check if groups in this selection in this level are present in the level outside this selection
-                    if set(g_this[i_l_test]).intersection(set(g_other[i_l_test])):
-                        self.log('      ...there is a group on level {} whose atoms are split between this group and another'.format(i_l_test+1))
-                        self.log('> This partitioning is not appropriate.')
-                        found_valid_level = False
-                        break
-                # If invalid it's not necessary to check the rest
-                if found_valid_level is False:
-                    break
-            # All checks passed - return this
-            if found_valid_level is True:
-                self.log.bar()
-                self.log('This level -- level {} ({}) -- has a partitioning that is compatible with all other levels.'.format(i_l+1,labels[i_l]))
-                self.log('Using this partitioning.')
-                atom_hash = copy.copy(array[i_l])
-                break
-        # No valid levels -- create over-arching partition
-        if found_valid_level is False:
-            self.log('No suitable level found -- using one partition containing all atoms.')
-            atom_hash = numpy.ones(array.shape[1], dtype=int)
-        # Renumber the array to start from 0
-        for i,v in enumerate(sorted(numpy.unique(atom_hash))):
-            if v < 0: continue
-            atom_hash[atom_hash==v] = i
-        # Iterate through and calculate origins for each dataset for each group
-        self.log.bar(True, False)
-        self.log('Calculating Centres-of-mass for each partition')
-        self.log.bar()
-        for i in sorted(numpy.unique(atom_hash)):
-            if i<0: continue
-            self.log('\nCentres-of-mass for atoms in Partition {}'.format(i+1))
-            # Get the selection for this group
-            i_sel = (atom_hash == i)
-            # Get the atoms in this group
-            xyzs = atom_xyzs[:,i_sel,:]
-            # Calculate centre of mass for each dataset
-            com = numpy.mean(xyzs, axis=1)
-            self.log('')
-            for j, c in enumerate(com):
-                self.log('> Dataset {:>3d}: {}'.format(j+1, c))
-            atom_coms.append(com)
-        # Convert to numpy array and transpose
-        atom_coms = numpy.array(atom_coms)
-
-        return atom_hash, atom_coms
-
-    def n_levels(self):
-        return len(self.levels)
-
-    def n_params(self, non_zero=False):
-        return sum([l.n_params(non_zero=non_zero) for l in self.levels+[self.residual]])
-
-    def n_params_per_atom(self, non_zero=False):
-        return self.n_params(non_zero=non_zero) / (self.observed_uij.shape[0] * self.observed_uij.shape[1])
-
-    def n_input_params_per_atom(self):
-        return self._input_params_per_atom
-
-    def n_input_values(self):
-        return self.observed_uij.shape[0] * self.observed_uij.shape[1] * self.n_input_params_per_atom()
-
-    def parameter_ratio_gain(self, non_zero=False):
-        """Total number of input values divided by number of model parameters (used or total)"""
-        return self.n_params(non_zero=non_zero) / self.n_input_values()
-
-    def set_input_info(self, disorder_model):
-        self.input_disorder_model = disorder_model
-        if disorder_model == 'anisotropic':
-            self._input_params_per_atom = 6
-        elif disorder_model == 'isotropic':
-            self._input_params_per_atom = 3
-        else:
-            raise Exception('Invalid disorder model?!')
-
-    def set_optimisation_datasets(self, dataset_indices):
-        self.dataset_mask[:] = False
-        self.dataset_mask[dataset_indices] = True
-
-    def set_tracking(self, table, csv_path, png_path):
-        self.tracking_data = table
-        self.tracking_csv = csv_path
-        self.tracking_png = png_path
-
-    def update_tracking(self, uij_lvl, i_cycle, i_level=None):
-        """Update the tracking table"""
-
-        self.log.subheading('Updating tracking...')
-
-        # Extract uijs for all of the levels for all datasets
-        uij_tot = uij_lvl.sum(axis=0)
-        # Calculate the rms between fitted and input
-        rmsd = rms(self.observed_uij-uij_tot, axis=None)
-
-        # Average over all datasets
-        uij_tot = uij_tot.mean(axis=0)
-        uij_lvl = uij_lvl.mean(axis=1)
-
-        assert uij_lvl.shape == (len(self.levels)+1,) + self.observed_uij.shape[1:]
-        assert uij_tot.shape == self.observed_uij.shape[1:]
-
-        # Extract the Uij for the selected level
-        if isinstance(i_level, int):
-            uij_sel = uij_lvl[i_level]
-            level_lab = str(i_level + 1)
-        elif i_level == 'residual':
-            uij_sel = uij_lvl[-1]
-            level_lab = str(i_level)
-        else:
-            uij_sel = None
-            level_lab = str(i_level)
-
-        # Calculate U-iso & B-iso for selected level
-        if uij_sel is not None:
-            assert uij_sel.shape == self.observed_uij.shape[1:]
-            # average values
-            b_iso_sel = numpy.mean(uij_to_b(uij_sel))
-            u_iso_sel = b_iso_sel / EIGHT_PI_SQ
-            # min/max values
-            b_min_sel = numpy.min(uij_to_b(uij_sel))
-            b_max_sel = numpy.max(uij_to_b(uij_sel))
-        else:
-            # average values
-            b_iso_sel = 0.0
-            u_iso_sel = 0.0
-            # min/max values
-            b_min_sel = numpy.nan
-            b_max_sel = numpy.nan
-
-        # Calculate U-iso & B-iso for complete model
-        b_iso_tot = numpy.mean(uij_to_b(uij_tot))
-        u_iso_tot = b_iso_tot / EIGHT_PI_SQ
-
-        # Create human-readable cycle number
-        cycle_lab = str(i_cycle+1)
-
-        # Add to tracking table
-        self.tracking_data.loc[len(self.tracking_data.index)] = {'cycle' : cycle_lab,
-                                                                 'level' : level_lab,
-                                                                 'rmsd'  : round(float(rmsd),3),
-                                                                 'u_iso (level)' : round(float(u_iso_sel),3),
-                                                                 'b_iso (level)' : round(float(b_iso_sel),3),
-                                                                 'b_min (level)' : round(float(b_min_sel),3),
-                                                                 'b_max (level)' : round(float(b_max_sel),3),
-                                                                 'u_iso (total)' : round(float(u_iso_tot),3),
-                                                                 'b_iso (total)' : round(float(b_iso_tot),3)}
-
-        self.log(self.tracking_data.loc[len(self.tracking_data.index)-1].to_string())
-        # Dump to csv
-        self.tracking_data.to_csv(self.tracking_csv)
-        # Make plots
-        MultiDatasetUijPlots.tracking_plots(table    = self.tracking_data,
-                                            filename = self.tracking_png)
-
-    def apply_masks(self):
-        self.log.subheading('Setting atom and datasets masks')
-        self.log('> Applying dataset masks')
-        for level in self.levels+[self.residual]:
-            self.log('...level {}'.format(level.index))
-            level.set_dataset_mask(self.dataset_mask)
-        self.log('> Applying atomic masks')
-        for level in self.levels:
-            self.log('...level {}'.format(level.index))
-            level.set_atomic_mask(self.atomic_mask)
-
-    # TODO make this z-score based on a half-normal distribution?
-    def update_dataset_mask(self, percentile, observed_fitted_differences):
-        """Identify the datasets with the worst fit and remove from optimisation"""
-        assert observed_fitted_differences.shape == self.observed_uij.shape
-        # Calculate the average absolute deviation
-        fit_err = numpy.abs(observed_fitted_differences).mean(axis=(1,2))
-        mask_thresh = numpy.percentile(fit_err, percentile)
-        mask = (fit_err < mask_thresh)
-        if (sum(mask) > 0) and (sum(mask*self.dataset_mask)>0):
-          self.log('> {} datasets removed with mask'.format(sum(self.dataset_mask)-sum(self.dataset_mask*mask)))
-          self.dataset_mask *= mask
-        else:
-          self.log('> No datasets removed with mask')
-        return mask
-
-    # TODO make this z-score based on a half-normal distribution?
-    def update_atomic_mask(self, percentile, atomic_uij):
-        assert atomic_uij.shape == self.observed_uij.shape[1:]
-        # Calculate the isotropic equivalent for each atom
-        iso_uij = numpy.mean(numpy.abs(atomic_uij[:,:3]),axis=1)
-        mask_thresh = numpy.percentile(iso_uij, percentile)
-        mask = (iso_uij < mask_thresh)
-        if (sum(mask) > 0) and (sum(mask*self.atomic_mask)>0):
-          self.log('> {} atoms removed with mask'.format(sum(self.atomic_mask)-sum(self.atomic_mask*mask)))
-          self.atomic_mask *= mask
-        else:
-          self.log('> No atoms removed with mask')
-        return mask
-
-    def fit(self, n_cpus=1, n_macro_cycles=1, n_micro_cycles=1):
-        """Run macro-cycles of parameter optimisation"""
-
-        self.log('Fitting TLS models for {} levels (+ residual)'.format(len(self.levels)))
-
-        # Cumulative fitted Uij from the different levels (+1 level for the residuals!)
-        # Indexing: [level, dataset, atom, uij]
-        fitted_uij_by_level = numpy.zeros((len(self.levels)+1,)+self.observed_uij.shape)
-
-        # Run macro cycles of optimisation
-        for i_macro in xrange(n_macro_cycles):
-            self.log.heading('Macrocycle {} of {}'.format(i_macro+1, n_macro_cycles), spacer=True)
-
-            # Update masks at beginning of each cycles
-            if i_macro == 0:
-                # Initialise tracking at the beginning of the run
-                self.update_tracking(uij_lvl=fitted_uij_by_level, i_cycle=i_macro, i_level='start')
-            else:
-                self.log.subheading('Updating parameters for next iteration')
-                self.log('Removing atoms with high residual uij from TLS optimisation')
-                self.update_atomic_mask(percentile=90, atomic_uij=self.residual.extract())
-                # XXX Currently disabled -- need to think of better method XXX
-                #self.log('Removing datasets with high fit rmsds from TLS optimisation')
-                #self.update_dataset_mask(percentile=95, observed_fitted_differences=self.observed_uij-fitted_uij_by_level.sum(axis=0))
-                self.log('Resetting residual Uijs to zero for next cycle')
-                fitted_uij_by_level[-1] = 0.0
-                # Re-initialise tracking at the beginning of each subsequent cycle
-                self.update_tracking(uij_lvl=fitted_uij_by_level, i_cycle=i_macro, i_level='reset')
-
-            # Ensure the masks are up-to-date
-            self.apply_masks()
-
-            # Iterate through the TLS levels of the fitting
-            for i_level, fitter in enumerate(self.levels):
-                self.log.subheading('Macrocycle {} of {}: '.format(i_macro+1, n_macro_cycles)+'Fitting TLS Groups (level {} - {})'.format(fitter.index, fitter.label))
-                # Update the target uij by subtracting contributions from other levels
-                self.log('Updating target Uijs for optimisation')
-                fitter.set_target_uij(target_uij=self._target_uij(fitted_uij_by_level=fitted_uij_by_level, i_level=i_level))
-                # Optimise
-                fitted_uij = fitter.run(n_cpus=n_cpus, n_cycles=n_micro_cycles)
-                # Validate and store
-                for i_dst, dataset_uij in enumerate(fitted_uij):
-                    uij_valid = uij_positive_are_semi_definite(uij=dataset_uij, tol=self.params.precision.uij_tolerance)
-                    if uij_valid.sum() > 0.0:
-                        err_msg = '\n\t'.join(['Atom {:>5d} (group {}): {}'.format(i+1, fitter.get_atom_group(index=i).label, dataset_uij[i]) for i in numpy.where(uij_valid)[0]])
-                        raise Failure('Uijs for dataset {} are not positive-semi-definite ({} atoms)\n\t{}'.format(i_dst, uij_valid.sum(), err_msg))
-                # Store in output array
-                fitted_uij_by_level[i_level] = fitted_uij
-                # Update tracking
-                self.update_tracking(uij_lvl=fitted_uij_by_level, i_cycle=i_macro, i_level=i_level)
-
-            # Fit the residuals
-            self.log.subheading('Macrocycle {} of {}: '.format(i_macro+1, n_macro_cycles)+'Fitting residual atomic Uijs')
-            # Update the target uij by subtracting contributions from other levels
-            self.residual.set_target_uij(target_uij=self._target_uij(fitted_uij_by_level=fitted_uij_by_level, i_level=-1))
-            # Update fitters and optimise -- always run two cycles of this
-            fitted_uij_by_level[-1] = self.residual.run(n_cpus=n_cpus, n_cycles=3)
-            # Update tracking
-            self.update_tracking(uij_lvl=fitted_uij_by_level, i_cycle=i_macro, i_level='residual')
-
-        return self.extract()
-
-    def extract(self, average=False):
-        """Extract the fitted Uij for all structures or the average structure (averaged TLS)"""
-        return self.extract_tls(sum_levels=True, average=average) + self.residual.extract()
-
-    def extract_tls(self, sum_levels=False, average=False):
-        """Extract the fitted TLS Uij for all structure or the average structure (averaged TLS)"""
-        uij = numpy.array([f.extract(average=average) for f in self.levels])
-        if sum_levels is True: uij=uij.sum(axis=0)
-        return uij
-
-    def summary(self, show=False):
-        s = ''
-        s += '\n> Input Data:'
-        s += '\nNumber of datasets: {}'.format(len(self.dataset_mask))
-        s += '\nNumber of atoms:    {}'.format(len(self.atomic_mask))
-        s += '\nNumber of input values: {}'.format(self.n_input_values())
-        s += '\nInput Uij Type: {}'.format(self.input_disorder_model)
-        s += '\n'
-        s += '\n> Hierarchical Model:'
-        s += '\nNumber of levels (incl. residual): {}'.format(self.n_levels()+1)
-        s += '\nNumber of TLS models TLS per group: {}'.format(self.params.tls_models_per_tls_group)
-        s += '\nNumber of model parameters: {}'.format(self.n_params())
-        s += '\n'
-        s += '\n> Optimisation:'
-        s += '\nDatasets used for TLS optimisation: {} of {}'.format(sum(self.dataset_mask), len(self.dataset_mask))
-        s += '\nAtoms used for TLS optimisation:    {} of {}'.format(sum(self.atomic_mask), len(self.atomic_mask))
-        s += '\n'
-        s += '\n> Parameterisation:'
-        s += '\nNumber of parameters per atom:'
-        s += '\n... in input data: {:2.0f}'.format(self.n_input_params_per_atom())
-        s += '\n... in fitted model (possible): {:5.2f}'.format(self.n_params_per_atom(non_zero=False))
-        s += '\n... in fitted model (non-zero): {:5.2f}'.format(self.n_params_per_atom(non_zero=True))
-        s += '\nNon-zero model parameters / number of input data: {:5.2%}'.format(self.parameter_ratio_gain(non_zero=True))
-        s += '\n'
-        if show: self.log(s)
-        return s
-
-#        s += '\n\tUsing {}/{} atoms'.format(len(self.get_atomic_mask()), self._n_atm)
-#        s += '\n\tUsing {}/{} datasets'.format(len(self.get_dataset_mask()), self._n_dst)
-
-class _MultiDatasetUijLevel(object):
-
-    _uij_shape = None
-    _chunksize = None
-
-    def n_params(self, non_zero=False):
-        return sum([f.n_params(non_zero=non_zero) for i,g,f in self])
-
-    def run(self, n_cycles=1, n_cpus=1):
-        # Check to see if multiple cpus are available per job
-        n_cpus_per_job = max(1, n_cpus//self._n_obj)
-        # Create job objects
-        jobs = [(fitter, {'n_cycles':n_cycles, 'n_cpus':n_cpus_per_job, 'silent':(n_cpus>1)}) for (i, sel, fitter) in self]
-        # Drop CPUs if not required
-        n_cpus = min(len(jobs), n_cpus)
-        # Only do multiprocessing if actually needed
-        if n_cpus > 1:
-            # Run jobs in parallel
-            self.log('Running {} job(s) in {} process(es) [and {} cpu(s) per process]'.format(len(jobs), n_cpus, n_cpus_per_job))
-            self.log('')
-            workers = NonDaemonicPool(n_cpus)
-            finished_jobs = workers.map(func=wrapper_fit, iterable=jobs, chunksize=self._chunksize)
-            workers.close()
-        else:
-            self.log('Running {} job(s) [with {} cpu(s)]'.format(len(jobs), n_cpus_per_job))
-            self.log('')
-            finished_jobs = [wrapper_fit(j) for j in jobs]
-        self.log('')
-        self.log('Optimisation complete')
-        self.log.subheading('Optimised values')
-        # Record list of errors and raise all at end
-        errors = []
-        for i_iter, (i, sel, fitter) in enumerate(self):
-            ret_job = finished_jobs[i_iter]
-            if isinstance(ret_job, str) or (ret_job is None):
-                errors.append((fitter,ret_job))
-                continue
-            # Print heading for every group for other levels
-            if self.label != 'residual':
-                self.log.subheading('Results - level {} ({}) - group {}'.format(self.index, self.label, ret_job.label))
-            # Print summaries (in main log)
-            self.log(ret_job.summary(show=False))
-            # Store the returned job
-            self.fitters[i] = ret_job
-        # Report errors
-        if errors:
-            self.log.heading('Fatal errors returned during optimisation')
-            for fitter, e in errors:
-                self.log.bar()
-                self.log('Level "{}", Group "{}": error returned'.format(self.label, fitter.label))
-                self.log.bar()
-                self.log(e)
-                self.log.bar()
-                self.log('Log file written to {}'.format(fitter.log.log_file))
-            self.log.bar()
-            raise Failure('Errors raised during optimisation. Messages printed above')
-        # Return the fitted B-factors
-        return self.extract()
-
-    def set_target_uij(self, target_uij):
-        assert target_uij.shape == self._uij_shape
-        for i, sel, fitter in self:
-            fitter.set_target_uij(target_uij=target_uij[:,sel])
-
-    def set_atomic_mask(self, mask):
-        n_min = 4
-        for i, sel, fitter in self:
-            # Apply the mask if contains more than n atoms
-            if sum(mask[sel]) > n_min:
-                fitter.set_atomic_mask(mask[sel])
-            # Else do nothing
-            else:
-                self.log('Level "{}", Group "{}": Attempting to apply mask of {} atoms or less -- not applying mask'.format(self.label, fitter.label, n_min))
-
-    def set_dataset_mask(self, mask):
-        for i, sel, fitter in self:
-            fitter.set_dataset_mask(mask)
-
-class MultiDatasetUijTLSGroupLevel(_MultiDatasetUijLevel):
-
-    _chunksize = 1
-
-    def __init__(self,
-                 observed_uij,
-                 observed_xyz,
-                 tls_origins,
-                 tls_origins_hash,
-                 group_idxs,
-                 n_tls=1,
-                 index=0,
-                 label=None,
-                 weights=None,
-                 amplitudes=None,
-                 params=None,
-                 log=None):
-
-#        if log is None: log = Log(verbose=False)
-        self.log = log
-
-        assert observed_uij.shape[:2] == observed_xyz.shape[:2]
-        assert observed_xyz.shape[2]  == 3
-        assert observed_uij.shape[1]  == len(group_idxs)
-        assert observed_uij.shape[2]  == 6
-        assert tls_origins.shape[1] == observed_uij.shape[0]
-        assert tls_origins.shape[2] == 3
-        assert tls_origins_hash.shape[0] == observed_xyz.shape[1]
-
-        if weights is not None:
-            assert weights.shape == (observed_uij.shape[0],)
-
-        self.index = index
-        self.label = label if label else 'Level {}'.format(index)
-
-        self.group_idxs = group_idxs
-
-        self._n_groups = sum(numpy.unique(self.group_idxs)!=-1)
-        self._n_obj = self._n_groups
-
-        self._uij_shape = observed_uij.shape
-
-        self.fitters = {}
-        for i, sel, f in self:
-            assert f is None
-            # Create a separate log for each fitter
-            ls = LogStream(log_file = os.path.splitext(self.log.log_file)[0] + '-level{:04d}-group{:06d}.log'.format(self.index, i),
-                           verbose  = (self.log.verbose) or (self._n_groups==1),
-                           #silent   = False)
-                           silent   = not (self._n_groups==1))
-            # Decide which tls_origins to use fo this
-            i_origin = numpy.unique(tls_origins_hash[sel])
-            assert len(i_origin) == 1
-            observed_com = tls_origins[i_origin[0]]
-            assert observed_com.shape == (observed_xyz.shape[0], 3)
-            # Create fitter object
-            self.fitters[i] = MultiDatasetUijTLSOptimiser(target_uij = observed_uij[:,sel],
-                                                          atomic_xyz = observed_xyz[:,sel],
-                                                          atomic_com = observed_com,
-                                                          n_tls = n_tls,
-                                                          label = '{:4d} of {:4d}'.format(i, self._n_groups),
-                                                          weights = weights,
-                                                          amplitudes = amplitudes,
-                                                          params = params,
-                                                          log = ls)
-
-    def __iter__(self):
-        for i in numpy.unique(self.group_idxs):
-            if i==-1: continue
-            yield (i, (self.group_idxs==i), self.fitters.get(i, None))
-
-    def get_atom_group(self, index):
-        """Get the group of an atom (by index)"""
-        group_n = self.group_idxs[index]
-        return self.fitters.get(group_n)
-
-    def n_groups(self):
-        return self._n_groups
-
-    def extract(self, average=False):
-        fitted_uij = numpy.zeros(self._uij_shape)
-        for i, sel, fitter in self:
-            fitted_uij[:,sel] = fitter.extract()
-        if average:
-            fitted_uij = fitted_uij.mean(axis=0)
-        return fitted_uij
-
-    def summary(self, show=True):
-        num_model_params = self.n_params(non_zero=False)
-        num_used_params = self.n_params(non_zero=True)
-        n_dst, n_atm, _ = self._uij_shape
-        s = '> Level {} - {}'.format(self.index, self.label)
-        s += '\n\tNumber of Groups: {}'.format(self.n_groups())
-        s += '\n\tNumber of model parameters (total): {}'.format(num_model_params)
-        s += '\n\tNumber of model parameters (used): {}'.format(num_used_params)
-        s += '\n\tNumber of model parameters per atom (total): {:5.3f}'.format(num_model_params/(n_dst*n_atm))
-        s += '\n\tNumber of model parameters per atom (used):  {:5.3f}'.format(num_used_params/(n_dst*n_atm))
-        s += '\n'
-        if show: self.log(s)
-        return s
-
-    def zero_amplitudes(self, models, components=None):
-        # Iterate through each group/partition
-        for i, sel, fitter in self:
-            fitter.parameters().zero_amplitudes(models=models, components=components)
-
-    def zero_matrices(self, models, components=None):
-        # Iterate through each group/partition
-        for i, sel, fitter in self:
-            fitter.parameters().zero_matrices(models=models, components=components)
-
-class MultiDatasetUijResidualLevel(_MultiDatasetUijLevel):
-
-    def __init__(self,
-                 observed_uij,
-                 index=-1,
-                 label=None,
-                 weights=None,
-                 params=None,
-                 log=None):
-
-#        if log is None: log = Log(verbose=True)
-        self.log = log
-
-        if weights is not None:
-            assert weights.shape == (observed_uij.shape[0],)
-
-        self.index = index
-        self.label = label if label else 'Level {} (residual)'.format(index)
-
-        self._uij_shape = observed_uij.shape
-
-        self._n_atm = self._uij_shape[1]
-        self._n_obj = self._n_atm
-
-        # Create one log for all fitters
-        ls = LogStream(log_file = os.path.splitext(self.log.log_file)[0]+'-level-residual.log',
-                       verbose  = False,
-                       silent   = False)
-        # Create a fitter for each atom
-        self.fitters = {}
-        for i, sel, f in self:
-            assert f is None
-            # Create fitter object
-            self.fitters[i] = MultiDatasetUijAtomOptimiser(target_uij = observed_uij[:,sel],
-                                                           label = 'atom {:5d} of {:5d}'.format(i,self._n_atm),
-                                                           weights = weights,
-                                                           params = params,
-                                                           log = ls)
-
-    def __iter__(self):
-        for i in xrange(self._n_atm):
-            yield (i+1, i, self.fitters.get(i+1, None))
-
-    def extract(self, expanded=False):
-        fitted_uij = numpy.zeros(self._uij_shape[1:])
-        for i, sel, fitter in self:
-            fitted_uij[sel] = fitter.extract()
-        if expanded:
-            fitted_uij = fitted_uij.reshape((1,)+fitted_uij.shape).repeat(self._uij_shape[0], axis=0)
-        return fitted_uij
-
-    def summary(self, show=True):
-        num_model_params = self.n_params(non_zero=False)
-        num_used_params = self.n_params(non_zero=True)
-        n_dst, n_atm, _ = self._uij_shape
-        s = '> Level {} - {}'.format(self.index, self.label)
-        s += '\n\tNumber of Atoms: {}'.format(n_atm)
-        s += '\n\tNumber of model parameters (total): {}'.format(num_model_params)
-        s += '\n\tNumber of model parameters (used): {}'.format(num_used_params)
-        s += '\n\tNumber of model parameters per atom (total): {:5.3f}'.format(num_model_params/(n_dst*n_atm))
-        s += '\n\tNumber of model parameters per atom (used):  {:5.3f}'.format(num_used_params/(n_dst*n_atm))
-        s += '\n'
-        if show: self.log(s)
-        return s
-
-class _UijOptimiser(object):
-
-    def __init__(self,
-                 target_uij,
-                 label='',
-                 weights=None,
-                 params=None,
-                 log=None):
-
-        assert params.penalties is not None
-
-#        if log is None: log = Log(verbose=False)
-        self.log = log
-
-        # Store verboseness and silence as overridden in some functions
-        self.verbose = self.log.verbose
-        self.silent  = self.log.silent
-
-        self._n_prm = 0
-        self._n_dst = 0
-        self._n_atm = 0
-
-        self.target_uij = target_uij
-
-        self.label = label
-
-        if weights is None:
-            self.weights = numpy.ones(target_uij.shape[0])
-        else:
-            self.weights = numpy.array(weights)
-        assert self.weights.shape == (target_uij.shape[0],)
-
-        self.penalties = params.penalties
-        self.penalty = UijPenalties(mdl_fixed=params.penalties.invalid_tls_values.a,
-                                    mdl_slope=params.penalties.invalid_tls_values.b,
-                                    amp_fixed=params.penalties.invalid_amplitudes.a,
-                                    amp_slope=params.penalties.invalid_amplitudes.b,
-                                    uij_fixed=params.penalties.invalid_uij_values.a,
-                                    uij_slope=params.penalties.invalid_uij_values.b,
-                                    ovr_fixed=params.penalties.over_target_values.a,
-                                    ovr_slope=params.penalties.over_target_values.b)
-
-        self.optimisation_rmsd = numpy.inf
-        self.optimisation_penalty = numpy.inf
-
-        # The object to be used for evaluating the target function
-        self.evaluator = self
-
-    #===========================================+>
-    # Private Functions
-    #===========================================+>
-
-    def _blank_atom_selection(self):
-        return numpy.zeros(self._n_atm, dtype=bool)
-
-    def _blank_dataset_selection(self):
-        return numpy.zeros(self._n_dst, dtype=bool)
-
-    def _blank_parameter_selection(self):
-        return numpy.zeros(self._n_prm, dtype=bool)
-
-    def _optimise(self, tolerance=1e-3, running_summary=False):
-        """Run the optimisation"""
-
-        # Prep variables for target function
-        self._n_call = 0
-        self._running_summary = running_summary
-        # Apply the masks to the target uij
-        self._update_target()
-        # Initialise the RMSD measure
-        self.optimisation_rmsd = 1e6
-        self.optimisation_penalty = 0.0
-        # Get the variables selected for optimisatiom, and their values
-        sel_dict = self._select()
-        sel_vals = self._values(selection=sel_dict)
-        # Get additional input required for the simplex generation
-        simplex_kw = self._simplex_input()
-        simplex_kw.update(sel_dict)
-        # Create simplex for these parameters
-        opt_simplex = self.simplex.get_simplex(start=sel_vals, **simplex_kw)
-        #
-        if self._running_summary:
-            fmt = '{:>+10.5f}'
-            self.log.subheading('Starting simplex')
-            self.log('Starting Point:')
-            self.log(','.join([fmt.format(v) for v in sel_vals]))
-            self.log('Points on Simplex (relative to starting point):')
-            for point in opt_simplex:
-                self.log(','.join([fmt.format(v) for v in (point-sel_vals)]))
-            self.log.subheading('Running optimisation')
-        # Optimise these parameters
-        assert self._mask_wgts.shape == (self._target_uij.shape[0],)
-        optimised = simplex.simplex_opt(dimension = len(sel_vals),
-                                        matrix    = map(flex.double, opt_simplex),
-                                        evaluator = self.evaluator,
-                                        tolerance = tolerance)
-        # Extract and update current values
-        self._inject(values=optimised.get_solution(), selection=sel_dict)
-        if self._running_summary:
-            self.log.bar()
-
-    def _simplex_input(self):
-        """Default function -- no additional variables"""
-        return {}
-
-    #===========================================+>
-    # Public Functions
-    #===========================================+>
-
-    def copy(self):
-        return copy.deepcopy(self)
-
-    def get_atomic_mask(self):
-        return self._mask_atom
-
-    def get_dataset_mask(self):
-        return self._mask_dset
-
-    def get_dataset_weights(self):
-        return self._mask_wgts
-
-    def set_target_uij(self, target_uij):
-        assert target_uij.shape == self.target_uij.shape
-        self.target_uij = target_uij
-
-    def set_atomic_mask(self, mask):
-        if not isinstance(mask, list):
-            mask = list(numpy.where(mask)[0])
-        assert len(mask) > 0, 'No atoms in this mask!'
-        self._mask_atom = mask
-
-    def set_dataset_mask(self, mask):
-        if not isinstance(mask, list):
-            mask = list(numpy.where(mask)[0])
-        self._mask_dset = mask
-        self._mask_wgts = self.weights[mask]
-
-    #=======================+>
-
-    def parameters(self):
-        return self._parameters
-
-    def target(self, parameters):
-        """Target function for the simplex optimisation"""
-
-        # Increment counter
-        self._n_call += 1
-        # Combine the optimising parameters in the complete parameter set
-        self._inject(values=parameters, selection=None)
-        # Calculate physical penalties - reject this set if model is not physical
-        ppen = self._parameter_penalties()
-        # Print info line if necessary
-        if self._running_summary:
-            if self._n_call%20==1:
-                header = '[{}] -> ({:^12}, {:^10})'.format(', '.join(['{:>7}'.format('param') for r in parameters]), 'fit/rmsd', 'penalty')
-                line = '-'*len(header)
-                self.log(line, show=False)
-                self.log(header, show=False)
-                self.log(line, show=False)
-        # Return now if physical penalty if non-zero to save time
-        if ppen > 0.0:
-            if self._running_summary:
-                self.log('[{}] -> ({:>12}, {:10.3f})'.format(', '.join(['{:+7.4f}'.format(r) for r in parameters]), 'UNPHYSICAL', ppen), show=False)
-            return ppen
-        # Get the fitted uijs (including masked atoms)
-        self._update_fitted()
-        # Calculate RMSD
-        sd = numpy.power(self._target_uij-self._fitted_uij, 2)
-        msd = numpy.average(sd, axis=0, weights=self._mask_wgts).mean()
-        rmsd = numpy.sqrt(msd)
-        # Calculate fitting penalties (add to rmsd)
-        fpen = self._fitting_penalties(uij_fit=self._fitted_uij, uij_obs=self._target_uij)
-        # Total target function value
-        tot_val = rmsd + fpen
-        # Update minima
-        if tot_val < self.optimisation_rmsd+self.optimisation_penalty:
-            self.optimisation_rmsd    = rmsd
-            self.optimisation_penalty = fpen
-        if self._running_summary:
-            self.log('[{}] -> ({:12.8f}, {:10.6f})'.format(', '.join(['{:+7.4f}'.format(r) for r in parameters]), rmsd, fpen), show=False)
-        return tot_val
-
-class MultiDatasetUijAtomOptimiser(_UijOptimiser):
-
-    def __init__(self,
-                 target_uij,
-                 label='',
-                 weights=None,
-                 params=None,
-                 log=None):
-        super(MultiDatasetUijAtomOptimiser, self).__init__(target_uij=target_uij,
-                                                           label=label,
-                                                           weights=weights,
-                                                           params=params,
-                                                           log=log)
-
-        # Should be n_dataset observations of 6 parameters
-        assert len(self.target_uij.shape) == 2
-        assert self.target_uij.shape[1] == 6
-
-        # Number of datasets
-        self._n_dst = self.target_uij.shape[0]
-        # Number of parameters
-        self._n_prm = 6
-
-        # Output list of Uijs
-        self._parameters = numpy.zeros(self._n_prm)
-
-        # Initialise simplex generator
-        self.simplex = UijSimplex()
-        # Initialse penalty weights
-        self.penalty.set_weights(ovr_fixed=0.0, ovr_slope=0.0)
-
-        # Initialise the mask to all datasets
-        self.set_dataset_mask(range(self._n_dst))
-
-    #===========================================+>
-    # Private Functions - common to parent class
-    #===========================================+>
-
-    def _fitting_penalties(self, uij_fit, uij_obs):
-        return 0.0
-
-    def _parameter_penalties(self):
-        return self.penalty.uij_valid(values=self.result())
-
-    #=======================+>
-
-    def _update_fitted(self):
-        self._fitted_uij = self.extract()
-
-    def _update_target(self):
-        self._target_uij = self.target_uij[self.get_dataset_mask()]
-
-    #=======================+>
-
-    def _select(self, **kw_args):
-        """Define which variables are to be optimised and return selection dictionary"""
-        return {}
-
-    def _values(self, **kw_args):
-        return self._parameters
-
-    def _inject(self, values, **kw_args):
-        """Insert a set of parameters into the complete parameter set"""
-        assert len(values) == self._n_prm
-        self._parameters[:] = values
-
-    #===========================================+>
-    # Public Functions - common to parent class
-    #===========================================+>
-
-    def n_params(self, non_zero=False):
-        if non_zero is False:
-            return numpy.product(self._parameters.shape)
-        else:
-            return (self.parameters()!=0.0).any()*(self.n_params(non_zero=False))
-
-    def optimise(self, n_cycles=1, n_cpus=1):
-        """Optimise the residual for a set of atoms"""
-        # If only 1 dataset provided, set current values to target values and return
-        if self.target_uij.shape[0] == 1:
-            self._inject(values=self.target_uij[0])
-            return
-        # Otherwise optimise
-        for i_cycle in xrange(n_cycles):
-            self._optimise()
-
-    def result(self):
-        """Return the fitted parameters (same as extract for this class)"""
-        return tuple(self._parameters)
-
-    def extract(self):
-        """Return the fitted uijs - for all atoms"""
-        return tuple(self._parameters)
-
-    def summary(self, show=True):
-        """Print the number of parameters/input data"""
-        uij = self.result()
-        s = 'Uij ({}): '.format(self.label)+', '.join(['{:8.3f}'.format(v) for v in uij])
-        if show: self.log(s)
-        return s
-
-class MultiDatasetUijTLSOptimiser(_UijOptimiser):
-
-    def __init__(self,
-                 target_uij,
-                 atomic_xyz,
-                 atomic_com,
-                 n_tls=1,
-                 tls_params=None,
-                 label='',
-                 weights=None,
-                 amplitudes=None,
-                 params=None,
-                 log=None):
-        super(MultiDatasetUijTLSOptimiser, self).__init__(target_uij=target_uij,
-                                                          label=label,
-                                                          weights=weights,
-                                                          params=params,
-                                                          log=log)
-
-        # Store the centre of mass of the atoms (for the rotation/screw components)
-        self.atomic_xyz = atomic_xyz
-        self.atomic_com = atomic_com
-
-        # Should be n_dataset observations of n_atm with 6 parameters
-        assert len(self.target_uij.shape) == 3
-        assert self.target_uij.shape[2] == 6
-        assert self.atomic_xyz is not None
-        assert self.atomic_com is not None
-
-        self._n_dst = self.target_uij.shape[0]
-        self._n_atm = self.target_uij.shape[1]
-
-        assert self.target_uij.shape == (self._n_dst, self._n_atm, 6)
-        assert self.atomic_xyz.shape == (self._n_dst, self._n_atm, 3)
-        assert self.atomic_com.shape == (self._n_dst, 3)
-
-        # Allow for supplied TLS, or initialise new
-        if tls_params is not None:
-            inp_tls = tls_params
-            num_tls = len(tls_params)
-            vec_tls = [p.t+p.l+p.s for p in tls_params]
-        elif n_tls is not None:
-            inp_tls = None
-            num_tls = n_tls
-            vec_tls = [numpy.mean(self.target_uij, axis=(0,1)).tolist()+[0.0]*15]+[[0.0]*21]*(num_tls-1)
-        else:
-            raise Sorry('No TLS models provided')
-        assert len(vec_tls) == num_tls
-        assert set(map(len, vec_tls)) == {21}
-
-        # Number of models and parameters
-        self._n_tls = num_tls
-        self._n_prm_mdl = 21 * self._n_tls
-        self._n_prm_amp = 03 * self._n_tls * self._n_dst
-
-        # Model-Amplitude parameter sets
-        self._parameters = MultiDatasetTLSModelList(n_mdl = self._n_tls,
-                                                    n_dst = self._n_dst,
-                                                    amplitudes = amplitudes,
-                                                    log = self.log)
-
-        # Extract number of parameters
-        self._n_prm = self._parameters.n_params()
-
-        # Optimisation ranges
-        self._select(optimise_model = True,
-                     optimise_amplitudes = True,
-                     components = 'TLS',
-                     models   = range(0, self._n_tls),
-                     datasets = range(0, self._n_dst),
-                     atoms    = range(0, self._n_atm))
-
-        # Initialise simplex generator
-        self.simplex = TLSSimplex(vibration = params.step_size.vibration,
-                                  libration = params.step_size.libration,
-                                  angle     = params.step_size.angle,
-                                  amplitude = params.step_size.amplitude)
-
-        # Initialse penalty set of test points (for identifying physically-valid TLS matrices)
-        box_size = (numpy.min(self.atomic_xyz, axis=(0,1)),
-                    numpy.max(self.atomic_xyz, axis=(0,1)))
-        box_edge = numpy.array([(box_size[i][0],box_size[j][1],box_size[k][2]) for i,j,k in flex.nested_loop((2,2,2))])
-        self.penalty.set_test_xyz(xyz=box_edge, com=self.atomic_com.mean(axis=0))
-
-        # Initialise the masks
-        self.set_atomic_mask(range(self._n_atm))
-        self.set_dataset_mask(range(self._n_dst))
-
-    #===========================================+>
-    # Private Functions - common to parent class
-    #===========================================+>
-
-    def _fitting_penalties(self, uij_fit, uij_obs):
-        ovr_penalties = []; [ovr_penalties.extend([self.penalty.uij_size(*vv) for vv in zip(*v)]) for v in zip(uij_fit,uij_obs)]
-        # Normalise penalties by the number of datasets!
-        return numpy.sum(ovr_penalties)*1.0/self._opt_dict['n_dst']
-
-    def _parameter_penalties(self):
-
-        tls_penalties = []
-        amp_penalties = []
-
-        for mode in self._parameters:
-
-            # Calculate model penalties (if required -- not required if not optimising model...)
-            if self._opt_dict['model']:
-                # Penalise physically-invalid TLS models
-                tls_penalties.append(self.penalty.tls_params(model=mode.model))
-
-            # Calculate dataset penalties
-            if self._opt_dict['amplitudes']:
-                # Penalties for combinations of amplitudes that lead to non-physical TLS models
-                datasets = self._opt_dict['i_dst']
-                # Penalties for negative amplitudes, etc
-                amp_penalties.append(self.penalty.amplitudes(values=mode.amplitudes.values))
-                # XXX remark: next line commented out because floating point/rounding errors
-                # XXX remark: prevent amplitude optimisation for small TLS values
-                #amp_penalties.extend([self.penalty.tls_params(model=model) for model in mode.expand(datasets=datasets)])
-
-        return numpy.sum(tls_penalties+amp_penalties)
-
-    #=======================+>
-
-    def _update_fitted(self):
-        self._fitted_uij = self._extract(mask_datasets=self.get_dataset_mask(), mask_atoms=self.get_atomic_mask())
-
-    def _update_target(self):
-        self._target_uij = self.target_uij[self.get_dataset_mask()][:,self.get_atomic_mask()]
-
-    #=======================+>
-
-    def _select(self, optimise_model=None, optimise_amplitudes=None, components=None, models=None, datasets=None, atoms=None):
-        """Set optimisation parameters:
-            optimise_model: True or False
-                should TLS model components be optimised?
-            optimise_amplitudes: True or False
-                should TLS amplitudes be optimised?
-            components: string
-                which model/amplitudes elements should be optimised.
-                can only contain letters T or L or S
-            models: list of integers
-                which TLS models should be optmised?
-            datasets: list of integers
-                for/using which datasets should parameters be optimised?
-            atoms: list of integers
-                for/using which atoms should parameters be optimised?
-        """
-
-        if optimise_model is not None:
-            assert isinstance(optimise_model, bool)
-            self._optimise_model = optimise_model
-        if optimise_amplitudes is not None:
-            assert isinstance(optimise_amplitudes, bool)
-            self._optimise_amplitudes = optimise_amplitudes
-        if components is not None:
-            assert not set(''.join(components) if isinstance(components, list) else components).difference('TLS')
-            self._opt_cpts = components
-        if models is not None:
-            assert min(models) >= 0
-            assert max(models) < self._n_tls
-            self._opt_mdls = models
-        if datasets is not None:
-            assert min(datasets) >= 0
-            assert max(datasets) < self._n_dst
-            self.set_dataset_mask(datasets)
-        if atoms is not None:
-            assert min(atoms) >= 0
-            assert max(atoms) < self._n_atm
-            self.set_atomic_mask(atoms)
-
-        # Create a dictionary that FULLY defines the optimisation cycle
-        self._opt_dict = {'model'      : self._optimise_model,
-                          'amplitudes' : self._optimise_amplitudes,
-                          'components' : self._opt_cpts,
-                          'n_cpt' : len(self._opt_cpts),
-                          'n_mdl' : len(self._opt_mdls),
-                          'n_dst' : len(self.get_dataset_mask()),
-                          'i_mdl' : self._opt_mdls,
-                          'i_dst' : self.get_dataset_mask()}
-#                          'i_atm' : self._opt_atms
-
-        return self._opt_dict
-
-    def _values(self, selection=None):
-        """Extract a set of values for a set of variables"""
-
-        # Use default selection if not provided
-        if selection is None:
-            selection = self._opt_dict
-        # Create object from dict
-        s = Info(selection)
-        # Iterate through objects and extract requested parameter values
-        values = []
-        if s.model is True:
-            for i in s.i_mdl:
-                mdl = self._parameters.get(index=i)
-                values.append(mdl.model.get(components=s.components, include_szz=False))
-        if s.amplitudes is True:
-            for i in s.i_mdl:
-                mdl = self._parameters.get(index=i)
-                values.append(mdl.amplitudes.get(components=s.components, datasets=s.i_dst).flatten())
-        return numpy.concatenate(values)
-
-    def _inject(self, values, selection=None):
-        """Change a set of values for a set of variables"""
-
-        # Use default selection if not provided
-        if selection is None:
-            selection = self._opt_dict
-        # Create object from dict
-        s = Info(selection)
-        # Iterate through objects and extract requested parameter values
-        values = collections.deque(values)
-        if s.model is True:
-            n_tls_params = tls_str_to_n_params(s.components, include_szz=False)
-            for i in s.i_mdl:
-                mdl = self._parameters.get(index=i)
-                mdl.model.set(vals = [values.popleft() for _ in xrange(n_tls_params)],
-                              components = s.components,
-                              include_szz = False)
-        if s.amplitudes is True:
-            for i in s.i_mdl:
-                mdl = self._parameters.get(index=i)
-                mdl.amplitudes.set(vals = numpy.array([values.popleft() for _ in xrange(s.n_dst*s.n_cpt)]).reshape((s.n_dst, s.n_cpt)),
-                                   components = s.components,
-                                   datasets = s.i_dst)
-        assert len(values) == 0, 'not all values have been popped'
-
-    #===========================================+>
-
-    def _simplex_input(self):
-        """Return the current values of the TLS matrices"""
-        tls_models = [m.model for m in self.parameters()]
-        return {'tls_models':tls_models}
-
-    #===========================================+>
-    # Private Functions - custom for this class
-    #===========================================+>
-
-    def _extract(self, mask_datasets=None, mask_atoms=None):
-        """Calculate the TLS components for a selection of atoms and datasets"""
-        # Get the atomic coordinates
-        xyzs = self.atomic_xyz
-        coms = self.atomic_com
-        # Apply masks - datasets
-        if mask_datasets is not None:
-            assert isinstance(mask_datasets, list)
-            n_dst = len(mask_datasets)
-            xyzs = xyzs[mask_datasets]
-            coms = coms[mask_datasets]
-        else:
-            n_dst = self._n_dst
-        # Apply masks - atoms
-        if mask_atoms is not None:
-            assert isinstance(mask_atoms, list)
-            n_atm = len(mask_atoms)
-            xyzs = xyzs[:,mask_atoms]
-        else:
-            n_atm = self._n_atm
-        # Validate
-        assert xyzs.shape == (n_dst, n_atm, 3)
-        # Calculate the TLS components
-        uij = self._parameters.uij(xyzs=xyzs, origins=coms, datasets=mask_datasets)
-        assert uij.shape == (n_dst, n_atm, 6)
-        return uij
-
-    #===========================================+>
-    # Public Functions
-    #===========================================+>
-
-    def n_params(self, non_zero=False):
-        return self._parameters.n_params(non_zero=non_zero)
-
-    def optimise(self, n_cycles=1, n_cpus=1):
-        """Optimise a (series of) TLS model(s) against the target data"""
-
-        # Extract the masks (so that can be reapplied if changed)
-        opt_dset_mask = self.get_dataset_mask()
-        opt_atom_mask = self.get_atomic_mask()
-
-        # Cumulative i_tls indices
-        mdl_cuml = []
-
-        # Optimise!
-        for i_cycle in xrange(n_cycles):
-            self.log.subheading('Group {} - Optimisation cycle {} of {}'.format(self.label, i_cycle+1, n_cycles))
-
-            # Optimise one TLS "mode" at time
-            for i_tls in xrange(self._n_tls):
-
-                # How should T-L-S be optimised - if all values are zero, optimise all separately then as those for each amplitude/component set
-                all_cpts = self.parameters().get(index=i_tls).all_components()
-                # Are all matrix values zero?
-                null_model = not self.parameters().get(index=i_tls).model.any(components=all_cpts)
-                # If null model then optimise each matrix individually (for speed) and then optimise all together
-                cpt_groups = list(all_cpts)*null_model + [all_cpts]*((not null_model) or (len(all_cpts) > 1))
-
-                self.log.subheading('Optimising TLS model {} of {}'.format(i_tls+1, self._n_tls))
-                self.log('Optimising using {} atoms'.format(len(opt_atom_mask)))
-                self.log('Optimising using {} datasets'.format(len(opt_dset_mask)))
-                self.log.bar(True, True)
-                self.log('Optimisation order for TLS matrix values: \n\t{}'.format('\n\t'.join(['{}) {}'.format(i+1, c) for i, c in enumerate(cpt_groups)])))
-                self.log('Optimising all TLS amplitude values: \n\t{}'.format('\n\t'.join(['{}) {}'.format(i+1, c) for i, c in enumerate(self.parameters().get(index=i_tls).component_sets())])))
-
-                # If starting from zero values, set translation matrix to sensible starting values
-                if (null_model is True):
-                    self.log.bar(True,True)
-                    self.log('Identifing a starting value for the T-matrix')
-                    # Get the unfitted Uij (target uij minus uij already fitted from other models)
-                    uij_vals = self.target_uij[opt_dset_mask][:,opt_atom_mask] - self._extract(mask_datasets=opt_dset_mask, mask_atoms=opt_atom_mask)
-                    assert uij_vals.shape == (len(opt_dset_mask), len(opt_atom_mask),6)
-                    uij_eigs = numpy.apply_along_axis(uij_eigenvalues, axis=2, arr=uij_vals)
-                    assert uij_eigs.shape == (len(opt_dset_mask),len(opt_atom_mask),3)
-                    uij_eigs_min = numpy.min(uij_eigs, axis=2)
-                    assert uij_eigs_min.shape == (len(opt_dset_mask),len(opt_atom_mask))
-                    #uij_vols = numpy.array([matrix.sym(sym_mat3=u).determinant() for u in uij_vals])
-                    min_eig = numpy.min(uij_eigs_min)
-                    if min_eig > 0.0:
-                        dst, atm = zip(*numpy.where(uij_eigs_min==min_eig))[0]
-                        uij_start = tuple(uij_vals[dst,atm].tolist())
-                        self.log('Minimum uij eigenvalue: {}'.format(round(float(min_eig),6)))
-                        self.log('Atom with minimal uij eigenvalue: Dataset {}, Atom {}'.format(dst, atm))
-                        self.log('Atomic uij: {}'.format(tuple([round(float(v),6) for v in uij_start])))
-                        self.log('Initialising the T-matrix with an isotropic uij of this size')
-                        uij_start = (round(float(min_eig),6),)*3 + (0.0,)*3
-                        self.log('Setting initial T-matrix values to {}'.format(uij_start))
-                        self.parameters().get(index=i_tls).model.set(vals=uij_start, components='T')
-                        self.log(self.parameters().get(index=i_tls).model.summary())
-                        # Normalise matrices to give Uijs of approximately xA
-                        self.parameters().normalise_by_matrices(xyzs=self.atomic_xyz, origins=self.atomic_com, target=1.0)
-                    else:
-                        self.log('There is an atom with negative eigenvalues (value {})'.format(min_eig))
-                        self.log('Starting with a T-matrix with zero values')
-                        self.log('Looking for an appropriate scale for the amplitudes instead')
-                        for perc in range(10,110,10):
-                            scale = numpy.percentile(uij_eigs_min, q=perc)
-                            if scale > 0.0:
-                                self.log('Using the {}th percentile ({})'.format(perc,scale))
-                                break
-                        if scale <= 0.0:
-                            self.log('No minimal eigenvalues are positive.')
-                            scale = 1e-3
-                            self.log('Scaling amplitudes to minimal size ({})'.format(scale))
-                        self.log('Scaling the amplitudes...')
-                        self.parameters().get(index=i_tls).amplitudes.scale(multiplier=scale)
-                        self.log(self.parameters().get(index=i_tls).summary())
-
-                # Append to running list
-                if i_tls not in mdl_cuml: mdl_cuml.append(i_tls)
-
-                # ---------------------------------->
-                # Optimise each set of selected components separately
-                # ---------------------------------->
-                for cpts in cpt_groups:
-                    # Skip S optimisation if T and L are zeros
-                    if (cpts == 'S') and not (self.parameters().get(index=i_tls).model.any('T') and \
-                                              self.parameters().get(index=i_tls).model.any('L')):
-                        self.log('T and L matrices are zero -- not optimising S-matrix')
-                        continue
-                    self.log.subheading('Optimising {} parameters for TLS mode {}'.format(cpts, i_tls+1))
-                    # Set penalty weights
-                    self.log.bar()
-                    self.log('Penalty weights:')
-                    self.log.bar()
-                    self.log(self.penalty.set_weights(ovr_fixed=self.penalties.over_target_values.a))
-                    self.log.bar(False, True)
-                    # Run optimisation
-                    self.optimise_models(
-                        models      = [i_tls],
-                        components  = cpts,
-                        datasets    = opt_dset_mask,
-                        atoms       = opt_atom_mask)
-                    # Log model summary
-                    self.log(self.parameters().get(index=i_tls).model.summary())
-                    # Log current RMSD and penalty
-                    self.optimisation_summary()
-
-                # Normalise matrices to give Uijs of approximately xA
-                self.parameters().normalise_by_matrices(xyzs=self.atomic_xyz, origins=self.atomic_com, target=1.0)
-                # Check that normalisation has not made any of the models invalid and correct if possible
-                self.optimise_invalid_models()
-
-                # ---------------------------------->
-                # Optimise TLS amplitude parameters (all amplitudes!)
-                # ---------------------------------->
-                # Only optimise ampltidues if model values are non-zero
-                if not self.parameters().get(index=i_tls).model.any(all_cpts):
-                    self.log('{} matrices are all zero -- not optimising amplitudes'.format(all_cpts))
-                    self.parameters().get(index=i_tls).reset()
-                else:
-                    # Report
-                    self.log.subheading('Optimising TLS amplitudes for all datasets')
-                    # Reset amplitudes to zero to prevent overparameterisation
-                    #self.log('Resetting all amplitudes to zero')
-                    #self.parameters().zero_amplitudes(models=[i_tls])
-                    # Run optimisation
-                    self.optimise_amplitudes(
-                        models      = mdl_cuml,
-                        components  = self.parameters().get(index=i_tls).component_sets(),
-                        datasets    = None,
-                        atoms       = range(self._n_atm),   # Optimise with all atoms to prevent over-sizing
-                        n_cpus = n_cpus)
-                    # Log amplitudes summary
-                    self.log.bar(blank_before=True, blank_after=True)
-                    self.log(self.parameters().get(index=i_tls).amplitudes.summary())
-
-            # Reapply atom and dataset masks
-            self.set_dataset_mask(opt_dset_mask)
-            self.set_atomic_mask(opt_atom_mask)
-
-            # End of cycle house-keeping
-            self.log.bar()
-            # Break optimisation if all matrices are zero -- not worth running following optimisation cycles
-            if not self.parameters().any():
-                self.log('All matrices have refined to zero -- optimisation finished.')
-                self.log.bar()
-                # Reset parameters just to be sure
-                self.parameters().reset()
-                break
-            # Check to see if any amplitudes are negative
-            self.log('Looking for negative TLS amplitudes')
-            self.parameters().zero_negative_amplitudes()
-            self.log.bar()
-            # Identify modes that are zero and reset these
-            self.log('Looking for zero-value modes')
-            self.parameters().zero_null_modes()
-            self.log.bar()
-
-            # Show summary at end of cycle...
-            self.log.subheading('End-of-cycle summary')
-            self.summary(show=True)
-            self.log('')
-
-    def optimise_models(self, models, components, datasets=None, atoms=None, silent=False, tolerance=1e-3):
-        """Optimise the matrices for combinations of models/componenets/datasets"""
-
-        # Take all datasets/atoms if not provided
-        if datasets is None: datasets = range(self._n_dst)
-        if atoms is None:    atoms = range(self._n_atm)
-
-        # Select variables for optimisation -- model only
-        self._select(optimise_model      = True,
-                     optimise_amplitudes = False,
-                     models     = models,
-                     components = components,
-                     datasets   = datasets,
-                     atoms      = atoms)
-
-        # Run optimisation
-        self._optimise(tolerance=tolerance,
-                       running_summary=(not silent))
-
-    def optimise_amplitudes(self, models, components, datasets=None, atoms=None, n_cpus=1, silent=False, tolerance=1e-3):
-        """Optimise the amplitudes for combinations of models/components/datasets"""
-
-        # Take all datasets/atoms if not provided
-        if datasets is None: datasets = range(self._n_dst)
-        if atoms is None:    atoms = range(self._n_atm)
-
-        self.log('Setting up TLS amplitude optimisation')
-        # Select variables for optimisation -- amplitudes only
-        self._select(optimise_model      = False,
-                     optimise_amplitudes = True,
-                     models     = models,
-                     components = components,
-                     datasets   = None,         # This will be set individually
-                     atoms      = atoms)
-        # ---------------------------------->
-        self.log('Running amplitude optimisations: --->')
-        # Optimise all amplitudes dataset-by-dataset
-        jobs = []
-        for i_dst in datasets:
-            # Select this dataset
-            self._select(datasets=[i_dst])
-            # Append to job list (create copy) or run optimisation
-            if n_cpus > 1:
-                jobs.append((self.copy(), tolerance))
-            else:
-                self._optimise(tolerance=tolerance,
-                               running_summary=(not silent))
-                self.log('> dataset {} of {} (rmsd {:.3f}; penalty {:.1f})'.format(i_dst+1, self._n_dst, self.optimisation_rmsd, self.optimisation_penalty))
-        # Run parallel jobs and inject results
-        if n_cpus > 1:
-            # Workers for multiprocessing
-            workers = DaemonicPool(n_cpus)
-            # Report and map to workers
-            self.log.subheading('Running {} jobs using {} cpus'.format(len(jobs), min(n_cpus,len(jobs))))
-            finished_jobs = workers.map(func=wrapper_optimise, iterable=jobs)
-            for i_dst in datasets:
-                job = finished_jobs[i_dst]
-                if isinstance(job, str):
-                    self.log(job)
-                    raise Failure('error returned')
-                self._inject(values=job._values(), selection=job._select())
-                self.log('> dataset {} of {} (rmsd {:.3f}; penalty {:.1f})'.format(i_dst+1, self._n_dst, job.optimisation_rmsd,  job.optimisation_penalty))
-            # Let's be good
-            workers.close()
-
-    def optimise_invalid_models(self, n_cpus=1):
-        """Check if models are invalid and attempt to correct them"""
-
-        self.log.subheading('Checking for invalid TLS matrices')
-
-        # Extract the current model delta
-        orig_step_values = self.simplex.current_values()
-
-        for i_tls, model in enumerate(self.parameters()):
-
-            self.log.bar()
-            self.log('Checking physicality of TLS model {}'.format(i_tls+1))
-            self.log.bar()
-
-            # Check that the core model is valid
-            if model.model.is_valid():
-                self.log('Core model is valid')
-                continue
-
-            # Model invalid -- try to fix
-            self.log('Core model is invalid\n...attempting to re-optimise:')
-            # Create copy of the model first
-            model_cpy = model.copy()
-            self.log('Before re-optimisation: \n{}'.format(model_cpy.model.summary()))
-
-            # Try resetting S if T or L is zero
-            if (numpy.abs(model.model.get('T')) < model.model.get_precision()).all() or \
-               (numpy.abs(model.model.get('L')) < model.model.get_precision()).all():
-                self.log('...T or L matrix are zero -- resetting S-matrix')
-                model.model.set(vals=0.0, components='S')
-            if model.model.is_valid():
-                self.log('...core model is now valid')
-                continue
-
-            # Determine the range that the model values exist over (precision -> maximum value)
-            log_min_model_delta     = int(numpy.ceil(-model.model.get_precision() / 2.0))
-            log_max_model_delta     = int(numpy.floor(numpy.log10(numpy.max(numpy.abs(model.model.values)))/2.0))
-            self.log('Min model step size:  {:e}'.format(10.**log_min_model_delta))
-            self.log('Max model step size:  {:e}'.format(10.**log_max_model_delta))
-            # Iteratively increase the model step until model becomes valid
-            for step in 10.**(numpy.arange(log_min_model_delta, log_max_model_delta+1)):
-                self.log('...re-optimising with model steps of {}'.format(step))
-                step = float(step)
-                # Set simplex step
-                self.simplex.set_step_sizes(vibration=step,
-                                            libration=step,
-                                            angle=step)
-                # Run optimisations with the small model step
-                self.optimise_models(models     = [i_tls],
-                                     components = 'TLS',
-                                     datasets   = self.get_dataset_mask(),
-                                     atoms      = self.get_atomic_mask(),
-                                     silent     = False)
-                # Check again if the core model is valid
-                model = self.parameters().get(index=i_tls)
-                if model.model.is_valid():
-                    break
-            if model.model.is_valid():
-                self.log('...core model is now valid (after model step: {})'.format(step))
-                self.log('Before re-optimisation: \n{}'.format(model_cpy.model.summary()))
-                self.log('After re-optimisation: \n{}'.format(model.model.summary()))
-                continue
-
-            # Reset to zero and re-optimise
-            self.log('...core model is still invalid: \n{}'.format(model.model.summary()))
-            self.log('...resetting and redetermining TLS values')
-            # Reset TLS matrices to zero
-            model.model.reset(components='TLS')
-            # Set model step to original value
-            self.simplex.set_step_sizes(**orig_step_values)
-            # Iterate through and optimise as originally
-            for cpts in ['T','L','S','TLS']:
-                self.optimise_models(models     = [i_tls],
-                                     components = cpts,
-                                     datasets   = self.get_dataset_mask(),
-                                     atoms      = self.get_atomic_mask(),
-                                     silent     = False)
-            model = self.parameters().get(index=i_tls)
-            if model.model.is_valid():
-                self.log('...core model now valid (after resetting and reoptimising)')
-                self.log('Before re-optimisation: \n{}'.format(model_cpy.model.summary()))
-                self.log('After re-optimisation: \n{}'.format(model.model.summary()))
-                rms_values = rms(model.model.values-model_cpy.model.values)
-                self.log('...rms between initial model and "fixed" model: {}'.format(rms_values))
-                continue
-
-            # XXX XXX XXX
-            raise Failure('Failed to fix core model. \n{}'.format(model_cpy.summary()))
-            # XXX XXX XXX
-
-        # Reset the old model delta
-        self.simplex.set_step_sizes(**orig_step_values)
-
-    def extract(self):
-        """Extract the fitted uij"""
-        return self._extract(mask_datasets=None, mask_atoms=None)
-
-    def result(self):
-        """Extract the fitted parameters"""
-        tls_mdls = numpy.array([p.model.values      for p in self._parameters])
-        tls_amps = numpy.array([p.amplitudes.values for p in self._parameters])
-        return (tls_mdls,tls_amps)
-
-    def optimisation_summary(self, show=True):
-        """Print the optimisation values and weights"""
-        s = self.log._bar()+'\nOptimisation Summary: {}\n'.format(self.label)+self.log._bar()
-        s += '\nOptimisation RMSD:    {:5.3f}'.format(self.optimisation_rmsd)
-        s += '\nOptimisation Penalty: {:5.3f}'.format(self.optimisation_penalty)
-        s += '\n'+self.log._bar()
-        s += '\nModels used for optimisation (and weights):'
-        for i,w in zip(self.get_dataset_mask(), self.get_dataset_weights()):
-            s += '\n\t{:>3d} -> {:.3f}'.format(i,w)
-        s += '\n'+self.log._bar()
-        if show: self.log(s)
-        return s
-
-    def summary(self, show=True):
-        """Print the number of parameters/input data"""
-        s = self.log._bar()+'\nTLS Group Fit Summary: {}\n'.format(self.label)+self.log._bar()
-        for i_tls in xrange(self._n_tls):
-            s += '\n> TLS model {}'.format(i_tls+1)
-            mode = self._parameters.get(index=i_tls)
-            s += '\n\t' + mode.model.summary().replace('\n','\n\t')
-            s += '\n\t' + mode.amplitudes.summary().replace('\n','\n\t')
-        if show: self.log(s)
-        return s
-=======
 
     finally:
         # Ensure processes used for optimisation are closed
@@ -2713,7 +1097,6 @@
     #
     # Write HTML
     #
->>>>>>> 00e4de0c
 
     if params.output.html.make_html is True:
 
